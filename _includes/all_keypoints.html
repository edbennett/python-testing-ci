--- conflicted
+++ resolved
@@ -1,15 +1,11 @@
 {% comment %}
   Muestra los puntos clave de todos los episodios para referencia.
 {% endcomment %}
-<<<<<<< HEAD
-<h2>Puntos Clave</h2>
-=======
 
 {% include base_path.html %}
 {% include manual_episode_order.html %}
 
-<h2>Key Points</h2>
->>>>>>> 53e99135
+<h2>Puntos Clave</h2>
 <table class="table table-striped">
 {% for lesson_episode in lesson_episodes %}
   {% if site.episode_order %}
